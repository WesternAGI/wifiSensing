--- conflicted
+++ resolved
@@ -1,14 +1,7 @@
 #!/usr/bin/env python3
 """
-<<<<<<< HEAD
-Active Station (STA) implementation in Python for cross-platform WiFi CSI collection.
-This script connects to a WiFi network, optimizes connection for small UDP packets to maximize
-CSI creation at the AP, then disconnects and reconnects to the original network.
-
-Supports: Linux, macOS, and Raspberry Pi
-=======
-High-Rate Active STA for WiFi CSI Logging with Live Monitoring
->>>>>>> 946f7c54
+Active Station (STA) implementation in Python for Linux/macOS.
+This script connects to a WiFi network and sends data to trigger CSI collection on the access point.
 """
 
 import os
@@ -17,14 +10,6 @@
 import argparse
 import subprocess
 import logging
-<<<<<<< HEAD
-import json
-import re
-=======
-import serial
-import socket
-import threading
->>>>>>> 946f7c54
 from datetime import datetime
 
 # -------------------- CONFIG --------------------
@@ -44,342 +29,34 @@
         logging.FileHandler("active_sta.log", mode="a")
     ]
 )
-<<<<<<< HEAD
 logger = logging.getLogger('active_sta')
 
-class NetworkManager:
-    """Cross-platform network management for WiFi connections."""
-    
-    def __init__(self):
-        self.os_type = self._detect_os()
-        self.original_network = None
-        logger.info(f"Detected OS: {self.os_type}")
-    
-    def _detect_os(self):
-        """Detect the operating system type."""
-        system = platform.system().lower()
-        
-        # Check for Raspberry Pi specifically
-        if system == 'linux':
-            try:
-                with open('/proc/cpuinfo', 'r') as f:
-                    cpuinfo = f.read().lower()
-                    if 'raspberry pi' in cpuinfo or 'bcm' in cpuinfo:
-                        return 'raspberry_pi'
-            except:
-                pass
-            return 'linux'
-        elif system == 'darwin':
-            return 'macos'
-        else:
-            raise OSError(f"Unsupported operating system: {system}")
-    
-    def get_current_network(self):
-        """Get the currently connected WiFi network SSID."""
-        try:
-            if self.os_type == 'macos':
-                result = subprocess.run([
-                    '/System/Library/PrivateFrameworks/Apple80211.framework/Versions/Current/Resources/airport',
-                    '-I'
-                ], capture_output=True, text=True, timeout=10)
-                
-                if result.returncode == 0:
-                    for line in result.stdout.split('\n'):
-                        if ' SSID:' in line:
-                            ssid = line.split('SSID:')[1].strip()
-                            return ssid if ssid else None
-                
-                # Alternative method for macOS
-                result = subprocess.run([
-                    'networksetup', '-getairportnetwork', 'en0'
-                ], capture_output=True, text=True, timeout=10)
-                
-                if result.returncode == 0 and 'Current Wi-Fi Network:' in result.stdout:
-                    return result.stdout.split('Current Wi-Fi Network:')[1].strip()
-                    
-            elif self.os_type in ['linux', 'raspberry_pi']:
-                # Try nmcli first (NetworkManager)
-                result = subprocess.run([
-                    'nmcli', '-t', '-f', 'active,ssid', 'dev', 'wifi'
-                ], capture_output=True, text=True, timeout=10)
-                
-                if result.returncode == 0:
-                    for line in result.stdout.split('\n'):
-                        if line.startswith('yes:'):
-                            return line.split(':', 1)[1]
-                
-                # Try iwgetid as fallback
-                result = subprocess.run([
-                    'iwgetid', '-r'
-                ], capture_output=True, text=True, timeout=10)
-                
-                if result.returncode == 0:
-                    return result.stdout.strip()
-                    
-        except Exception as e:
-            logger.warning(f"Could not get current network: {e}")
-        
-        return None
-    
-    def connect_to_network(self, ssid, password, interface=None):
-        """Connect to a WiFi network."""
-        logger.info(f"Connecting to network: {ssid}")
-        
-        try:
-            if self.os_type == 'macos':
-                return self._connect_macos(ssid, password, interface)
-            elif self.os_type in ['linux', 'raspberry_pi']:
-                return self._connect_linux(ssid, password, interface)
-        except Exception as e:
-            logger.error(f"Failed to connect to {ssid}: {e}")
-            return False
-    
-    def _connect_macos(self, ssid, password, interface=None):
-        """Connect to WiFi on macOS."""
-        interface = interface or 'en0'
-        
-        try:
-            # Turn WiFi off and on to ensure clean connection
-            subprocess.run(['networksetup', '-setairportpower', interface, 'off'], 
-                         check=True, timeout=10)
-            time.sleep(2)
-            subprocess.run(['networksetup', '-setairportpower', interface, 'on'], 
-                         check=True, timeout=10)
-            time.sleep(3)
-            
-            # Connect to network
-            result = subprocess.run([
-                'networksetup', '-setairportnetwork', interface, ssid, password
-            ], capture_output=True, text=True, timeout=30)
-            
-            if result.returncode == 0:
-                # Wait for connection to establish
-                for i in range(10):
-                    time.sleep(2)
-                    current = self.get_current_network()
-                    if current == ssid:
-                        logger.info(f"Successfully connected to {ssid}")
-                        return True
-                
-            logger.error(f"Failed to connect to {ssid}: {result.stderr}")
-            return False
-            
-        except subprocess.TimeoutExpired:
-            logger.error("Connection attempt timed out")
-            return False
-        except Exception as e:
-            logger.error(f"macOS connection error: {e}")
-            return False
-    
-    def _connect_linux(self, ssid, password, interface=None):
-        """Connect to WiFi on Linux/Raspberry Pi."""
-        try:
-            # Try NetworkManager first
-            if self._has_command('nmcli'):
-                return self._connect_networkmanager(ssid, password, interface)
-            # Fallback to wpa_supplicant
-            elif self._has_command('wpa_supplicant'):
-                return self._connect_wpa_supplicant(ssid, password, interface)
-            else:
-                logger.error("No supported WiFi management tool found (nmcli or wpa_supplicant)")
-                return False
-                
-        except Exception as e:
-            logger.error(f"Linux connection error: {e}")
-            return False
-    
-    def _connect_networkmanager(self, ssid, password, interface=None):
-        """Connect using NetworkManager (nmcli)."""
-        try:
-            # Check if connection profile exists
-            result = subprocess.run([
-                'nmcli', 'connection', 'show', ssid
-            ], capture_output=True, text=True, timeout=10)
-            
-            if result.returncode == 0:
-                # Profile exists, just activate it
-                result = subprocess.run([
-                    'nmcli', 'connection', 'up', ssid
-                ], capture_output=True, text=True, timeout=30)
-            else:
-                # Create new connection
-                cmd = ['nmcli', 'device', 'wifi', 'connect', ssid, 'password', password]
-                if interface:
-                    cmd.extend(['ifname', interface])
-                
-                result = subprocess.run(cmd, capture_output=True, text=True, timeout=30)
-            
-            if result.returncode == 0:
-                # Verify connection
-                time.sleep(3)
-                current = self.get_current_network()
-                if current == ssid:
-                    logger.info(f"Successfully connected to {ssid}")
-                    return True
-            
-            logger.error(f"NetworkManager connection failed: {result.stderr}")
-            return False
-            
-        except subprocess.TimeoutExpired:
-            logger.error("NetworkManager connection timed out")
-            return False
-    
-    def _connect_wpa_supplicant(self, ssid, password, interface=None):
-        """Connect using wpa_supplicant (fallback method)."""
-        interface = interface or 'wlan0'
-        
-        try:
-            # Create temporary wpa_supplicant config
-            config_content = f"""
-network={{
-    ssid="{ssid}"
-    psk="{password}"
-    key_mgmt=WPA-PSK
-}}
-"""
-            config_path = '/tmp/wpa_temp.conf'
-            with open(config_path, 'w') as f:
-                f.write(config_content)
-            
-            # Kill existing wpa_supplicant processes
-            subprocess.run(['sudo', 'killall', 'wpa_supplicant'], 
-                         capture_output=True, timeout=5)
-            time.sleep(1)
-            
-            # Start wpa_supplicant
-            subprocess.run([
-                'sudo', 'wpa_supplicant', '-B', '-i', interface, 
-                '-c', config_path, '-D', 'wext'
-            ], check=True, timeout=10)
-            
-            # Get IP address
-            subprocess.run(['sudo', 'dhclient', interface], 
-                         check=True, timeout=20)
-            
-            # Verify connection
-            time.sleep(3)
-            current = self.get_current_network()
-            if current == ssid:
-                logger.info(f"Successfully connected to {ssid}")
-                os.remove(config_path)
-                return True
-            
-            os.remove(config_path)
-            return False
-            
-        except Exception as e:
-            logger.error(f"wpa_supplicant connection failed: {e}")
-            if os.path.exists('/tmp/wpa_temp.conf'):
-                os.remove('/tmp/wpa_temp.conf')
-            return False
-    
-    def _has_command(self, command):
-        """Check if a command is available."""
-        try:
-            subprocess.run(['which', command], check=True, 
-                         capture_output=True, timeout=5)
-            return True
-        except:
-            return False
-    
-    def optimize_for_small_packets(self, interface=None):
-        """Optimize network settings for small UDP packet transmission."""
-        logger.info("Optimizing network settings for small UDP packets...")
-        
-        try:
-            if self.os_type == 'macos':
-                self._optimize_macos(interface)
-            elif self.os_type in ['linux', 'raspberry_pi']:
-                self._optimize_linux(interface)
-        except Exception as e:
-            logger.warning(f"Could not optimize network settings: {e}")
-    
-    def _optimize_macos(self, interface=None):
-        """Optimize network settings on macOS."""
-        interface = interface or 'en0'
-        
-        try:
-            # Set socket buffer sizes (requires root)
-            commands = [
-                ['sudo', 'sysctl', '-w', 'net.inet.udp.sendspace=65536'],
-                ['sudo', 'sysctl', '-w', 'net.inet.udp.recvspace=65536'],
-            ]
-            
-            for cmd in commands:
-                try:
-                    subprocess.run(cmd, check=True, timeout=5, capture_output=True)
-                except:
-                    pass  # Continue even if some optimizations fail
-                    
-        except Exception as e:
-            logger.debug(f"macOS optimization warning: {e}")
-    
-    def _optimize_linux(self, interface=None):
-        """Optimize network settings on Linux/Raspberry Pi."""
-        interface = interface or 'wlan0'
-        
-        try:
-            # Optimize socket buffers and network parameters
-            commands = [
-                ['sudo', 'sysctl', '-w', 'net.core.rmem_max=134217728'],
-                ['sudo', 'sysctl', '-w', 'net.core.wmem_max=134217728'],
-                ['sudo', 'sysctl', '-w', 'net.core.rmem_default=65536'],
-                ['sudo', 'sysctl', '-w', 'net.core.wmem_default=65536'],
-                ['sudo', 'sysctl', '-w', 'net.ipv4.udp_mem=102400 873800 16777216'],
-            ]
-            
-            for cmd in commands:
-                try:
-                    subprocess.run(cmd, check=True, timeout=5, capture_output=True)
-                except:
-                    pass  # Continue even if some optimizations fail
-                    
-        except Exception as e:
-            logger.debug(f"Linux optimization warning: {e}")
-
 class ActiveStation:
-    def __init__(self, target_ssid, target_password, server_ip='192.168.4.1', 
-                 server_port=80, channel=1, interface=None, return_to_original=True):
+    def __init__(self, ssid, password, server_ip='192.168.4.1', server_port=80, channel=1, interface=None):
         """
         Initialize the Active Station.
         
         Args:
-            target_ssid (str): SSID of the target WiFi network
-            target_password (str): Password for the target WiFi network
+            ssid (str): SSID of the target WiFi network
+            password (str): Password for the WiFi network
             server_ip (str): IP address of the server (AP) to send data to
             server_port (int): Port of the server (AP) to send data to
             channel (int): WiFi channel to use (default: 1)
-            interface (str, optional): Network interface to use
-            return_to_original (bool): Whether to return to original network after completion
-        """
-        self.target_ssid = target_ssid
-        self.target_password = target_password
+            interface (str, optional): Network interface to use (e.g., 'en0' for macOS, 'wlan0' for Linux)
+        """
+        self.ssid = ssid
+        self.password = password
         self.server_ip = server_ip
         self.server_port = server_port
         self.channel = channel
         self.interface = interface if interface else self._get_wifi_interface()
-        self.return_to_original = return_to_original
         self.connected = False
         self.debug = False
-        
-        # Initialize network manager
-        self.network_manager = NetworkManager()
-        self.original_network = None
         
         # Set up socket for communication with AP
         self.socket = socket.socket(socket.AF_INET, socket.SOCK_DGRAM)
         self.socket.settimeout(2)  # 2 second timeout
         
-        # Optimize socket for small packets
-        try:
-            # Set socket buffer sizes for optimal small packet performance
-            self.socket.setsockopt(socket.SOL_SOCKET, socket.SO_SNDBUF, 8192)
-            self.socket.setsockopt(socket.SOL_SOCKET, socket.SO_RCVBUF, 8192)
-            # Enable broadcast if needed
-            self.socket.setsockopt(socket.SOL_SOCKET, socket.SO_BROADCAST, 1)
-        except Exception as e:
-            logger.warning(f"Could not optimize socket: {e}")
-
     def _get_wifi_interface(self):
         """Get the WiFi interface name based on the OS."""
         system = platform.system().lower()
@@ -453,76 +130,13 @@
         )
         raise OSError(error_msg)
     
-    def connect_to_target_network(self):
-        """Connect to the target WiFi network for CSI data collection."""
-        # Store original network for later restoration
-        if self.return_to_original:
-            self.original_network = self.network_manager.get_current_network()
-            if self.original_network:
-                logger.info(f"Current network: {self.original_network} (will restore later)")
-        
-        # Connect to target network
-        logger.info(f"Connecting to target network: {self.target_ssid}")
-        success = self.network_manager.connect_to_network(
-            self.target_ssid, self.target_password, self.interface
-        )
-        
-        if success:
-            # Optimize network settings for small packet transmission
-            self.network_manager.optimize_for_small_packets(self.interface)
-            self.connected = True
-            logger.info("Successfully connected and optimized for CSI collection")
-            return True
-        else:
-            logger.error(f"Failed to connect to target network: {self.target_ssid}")
-            return False
-    
-    def disconnect_and_restore(self):
-        """Disconnect from target network and restore original connection."""
-        if not self.return_to_original or not self.original_network:
-            logger.info("Staying connected to target network")
-            return True
-        
-        logger.info(f"Restoring connection to original network: {self.original_network}")
-        
-        # For the original network, we don't have the password, so we try to reconnect
-        # using existing profiles/keychains
-        try:
-            if self.network_manager.os_type == 'macos':
-                # On macOS, try to connect without password (using keychain)
-                result = subprocess.run([
-                    'networksetup', '-setairportnetwork', 
-                    self.interface or 'en0', self.original_network
-                ], capture_output=True, text=True, timeout=30)
-                
-                if result.returncode == 0:
-                    time.sleep(3)
-                    current = self.network_manager.get_current_network()
-                    if current == self.original_network:
-                        logger.info(f"Successfully restored connection to {self.original_network}")
-                        return True
-                        
-            elif self.network_manager.os_type in ['linux', 'raspberry_pi']:
-                # On Linux, try to activate existing connection profile
-                result = subprocess.run([
-                    'nmcli', 'connection', 'up', self.original_network
-                ], capture_output=True, text=True, timeout=30)
-                
-                if result.returncode == 0:
-                    time.sleep(3)
-                    current = self.network_manager.get_current_network()
-                    if current == self.original_network:
-                        logger.info(f"Successfully restored connection to {self.original_network}")
-                        return True
-            
-            logger.warning(f"Could not automatically restore {self.original_network}")
-            logger.info("Please manually reconnect to your original network")
-            return False
-            
-        except Exception as e:
-            logger.error(f"Error restoring original network: {e}")
-            return False
-
+    def connect_to_wifi(self):
+        """Skip WiFi connection check and proceed."""
+        logger.info("Skipping WiFi connection check. Please ensure you're connected to the ESP32's WiFi network.")
+        logger.info(f"Target AP: {self.server_ip}:{self.server_port}")
+        self.connected = True
+        return True
+    
     def send_data(self, data=None):
         """
         Send data to the server (AP).
@@ -537,205 +151,149 @@
             logger.warning("Not connected to WiFi")
             return False
             
-=======
-logger = logging.getLogger("active_sta")
-
-# Global counters for live monitoring
-packet_counter = 0
-csi_counter = 0
-stop_event = threading.Event()
-
-# -------------------- UTILITIES --------------------
-def run_cmd(cmd):
-    try:
-        return subprocess.check_output(cmd, shell=True, text=True).strip()
-    except subprocess.CalledProcessError:
-        return ""
-
-def optimize_wifi(interface):
-    """Disable power save and increase performance for max CSI."""
-    logger.info("Optimizing WiFi interface for max throughput...")
-    os.system(f"sudo iw dev {interface} set power_save off")
-    os.system(f"sudo iwconfig {interface} txpower auto")
-    os.system(f"sudo ifconfig {interface} txqueuelen 2000")  # increase tx queue
-    os.system(f"sudo iw {interface} set bitrates legacy-2.4 54")  # force max rate
-
-def parse_status(status_str):
-    status = {}
-    for line in status_str.splitlines():
-        if "=" in line:
-            k, v = line.split("=", 1)
-            status[k.strip()] = v.strip()
-    return status
-
-# -------------------- PACKET TRANSMISSION --------------------
-def send_packets_continuously(target_ip, packet_rate, stop_event):
-    global packet_counter
-    sock = socket.socket(socket.AF_INET, socket.SOCK_DGRAM)
-    sock.setsockopt(socket.SOL_SOCKET, socket.SO_SNDBUF, 65536)  # increase buffer
-    payload = b"CSI_TRIGGER_PACKET_" + b"A" * 100
-
-    logger.info(f"Sending packets to {target_ip} at {packet_rate} pkt/s")
-    interval = 1.0 / packet_rate
-    next_time = time.time()
-
-    while not stop_event.is_set():
->>>>>>> 946f7c54
         try:
-            sock.sendto(payload, (target_ip, 80))
-            packet_counter += 1
-            next_time += interval
-            sleep_time = next_time - time.time()
-            if sleep_time > 0:
-                time.sleep(sleep_time)
+            # Create a more noticeable packet if none provided
+            if data is None:
+                timestamp = datetime.now().strftime("%Y-%m-%d %H:%M:%S.%f")
+                packet = f"CSI_DATA_PACKET_{timestamp}".encode('utf-8')
             else:
                 next_time = time.time()
         except Exception as e:
-<<<<<<< HEAD
             print('F', end='', flush=True)  # F for Failure
             logger.error(f"Failed to send data to {self.server_ip}:{self.server_port}: {e}")
             return False
     
-    def run(self, interval=0.01, duration=60, packet_size=64):
-        """
-        Run the active station with optimized small packet transmission.
+    def run(self, interval=1.0, duration=None):
+        """
+        Run the active station.
         
         Args:
-            interval (float): Time in seconds between packets (default: 0.01 for 100 pps)
-            duration (int): Duration in seconds to run for (default: 60)
-            packet_size (int): Size of UDP packets in bytes (default: 64)
-        """
-        print("\n" + "="*60)
-        print(f"Active Station for WiFi CSI Collection")
-        print(f"OS: {self.network_manager.os_type.replace('_', ' ').title()}")
-        print(f"Interface: {self.interface}")
-        print(f"Target Network: {self.target_ssid}")
+            interval (float): Time in seconds between sending data packets (default: 1.0)
+            duration (int): Duration in seconds to run for (default: None, run indefinitely)
+        """
+        print("\n" + "="*50)
+        print(f"Starting Active Station")
+        print(f"Interface: {self.interface}" if self.interface else "Interface: Auto-detected")
         print(f"Target AP: {self.server_ip}:{self.server_port}")
-        print(f"Packet Rate: {1/interval:.1f} packets/second")
-        print(f"Packet Size: {packet_size} bytes")
-        print(f"Duration: {duration} seconds")
-        print("="*60 + "\n")
-        
-        # Connect to target network
-        if not self.connect_to_target_network():
-            logger.error("Failed to connect to target network. Exiting.")
-            return False
-        
-        # Create optimized packet data
-        base_data = f"CSI_PKT_{datetime.now().strftime('%H%M%S')}_"
-        padding_size = max(0, packet_size - len(base_data) - 10)  # Leave room for counter
-        padding = "X" * padding_size
-        
-        print("Starting optimized packet transmission...")
-        print("Legend: . = Success, T = Timeout, E = Error, F = Failure")
-        print(f"Press Ctrl+C to stop early\n")
+        print(f"Channel: {self.channel}")
+        print(f"Interval: {interval} seconds")
+        print("="*50 + "\n")
+        
+        # Skip WiFi connection check
+        self.connected = True
+
+        # If interval is very small, warn user
+        if interval < 0.01:
+            print("Warning: Interval is very small. System/network may not keep up.")
+        
+        print("\n" + "="*50)
+        print("Sending data packets:")
+        print("  . = Packet sent successfully")
+        print("  T = Timeout")
+        print("  E = Address error")
+        print("  F = Other failure")
+        print("\nPress Ctrl+C to stop")
+        print("-"*50 + "\n")
         
         start_time = time.time()
         packet_count = 0
-        success_count = 0
-        last_status_time = time.time()
+        last_log_time = time.time()
+        consecutive_failures = 0
+        max_consecutive_failures = 5
         
         try:
             while True:
                 current_time = time.time()
-                elapsed = current_time - start_time
-                
-                # Check duration limit
-                if elapsed >= duration:
-                    print(f"\nReached duration limit of {duration} seconds.")
+                
+                # Check if we've exceeded the duration
+                if duration and (current_time - start_time) > duration:
+                    print("\n" + "="*50)
+                    print(f"Reached duration limit of {duration} seconds. Stopping.")
                     break
                 
-                # Create packet with counter
-                packet_data = f"{base_data}{packet_count:06d}_{padding}"[:packet_size]
-                packet = packet_data.encode('utf-8')
-                
-                # Send packet
-                if self.send_data(packet):
-                    success_count += 1
-                
-                packet_count += 1
-                
-                # Status update every 5 seconds
-                if current_time - last_status_time >= 5.0:
-                    success_rate = (success_count / packet_count) * 100 if packet_count > 0 else 0
-                    actual_rate = packet_count / elapsed if elapsed > 0 else 0
-                    print(f"\n[{elapsed:.1f}s] Packets: {packet_count} | "
-                          f"Success: {success_count} ({success_rate:.1f}%) | "
-                          f"Rate: {actual_rate:.1f} pps")
-                    last_status_time = current_time
-                
-                # Precise timing control
-                loop_time = time.time() - current_time
-                sleep_time = max(0, interval - loop_time)
+                # Log status every 5 seconds
+                if current_time - last_log_time >= 5.0:
+                    elapsed = current_time - start_time
+                    success_rate = (packet_count / (elapsed / interval)) * 100 if elapsed > 0 else 0
+                    print(f"\n[Status] Running for {elapsed:.1f}s | "
+                          f"Packets: {packet_count} | "
+                          f"Rate: {packet_count/max(elapsed, 0.1):.1f} pkt/s | "
+                          f"Success: {success_rate:.1f}%")
+                    last_log_time = current_time
+                
+                # Send data packet
+                if self.send_data():
+                    packet_count += 1
+                    consecutive_failures = 0
+                else:
+                    consecutive_failures += 1
+                    if consecutive_failures >= max_consecutive_failures:
+                        print(f"\n\nToo many failures ({consecutive_failures}). Check your connection to the ESP32.")
+                        print(f"- Make sure you're connected to the ESP32's WiFi network")
+                        print(f"- Verify the ESP32 is running in AP mode with IP {self.server_ip}")
+                        print(f"- Check if any firewall is blocking the connection\n")
+                        consecutive_failures = 0  # Reset counter after showing message
+                
+                # Calculate sleep time to maintain consistent interval
+                elapsed_in_loop = time.time() - current_time
+                sleep_time = max(0, interval - elapsed_in_loop)
                 if sleep_time > 0:
                     time.sleep(sleep_time)
                 
         except KeyboardInterrupt:
-            print(f"\nStopped by user after {time.time() - start_time:.1f} seconds")
+            print("\n" + "="*50)
+            print("Received keyboard interrupt. Stopping...")
             
         except Exception as e:
-            logger.error(f"Unexpected error during transmission: {e}")
+            print("\n" + "="*50)
+            logger.error(f"Unexpected error: {e}", exc_info=True)
             
         finally:
-            # Final statistics
             elapsed = time.time() - start_time
-            success_rate = (success_count / packet_count) * 100 if packet_count > 0 else 0
-            actual_rate = packet_count / elapsed if elapsed > 0 else 0
-            
-            print("\n" + "="*60)
-            print("Transmission Complete")
-            print(f"Duration: {elapsed:.1f} seconds")
-            print(f"Total packets: {packet_count}")
-            print(f"Successful packets: {success_count}")
-            print(f"Success rate: {success_rate:.1f}%")
-            print(f"Average rate: {actual_rate:.1f} packets/second")
-            print("="*60 + "\n")
-            
-            # Close socket
+            print("\n" + "="*50)
+            print("Active Station Stopped")
+            print(f"Total runtime: {elapsed:.1f} seconds")
+            print(f"Total packets sent: {packet_count}")
+            if elapsed > 0:
+                print(f"Average packet rate: {packet_count/elapsed:.2f} packets/second")
+                print(f"Success rate: {(packet_count / (elapsed / interval) * 100):.1f}%")
+            print("="*50 + "\n")
+            
             try:
                 self.socket.close()
-            except:
-                pass
-            
-            # Restore original network connection
-            if self.return_to_original:
-                print("Restoring original network connection...")
-                self.disconnect_and_restore()
-            
-            return True
+            except Exception as e:
+                if self.debug:
+                    logger.debug(f"Error closing socket: {e}")
+
 
 def main():
+    # Parse command line arguments
+    #python active_sta.py --ssid mywifi_ssid --password mywifi_pass --debug
     parser = argparse.ArgumentParser(
-        description='Cross-platform Active Station for WiFi CSI collection\n\n'
-        'This script will:\n'
-        '1. Connect to the target WiFi network\n'
-        '2. Optimize settings for small UDP packet transmission\n'
-        '3. Send packets to trigger CSI collection at the AP\n'
-        '4. Restore the original network connection\n\n'
-        'Supported platforms: Linux, macOS, Raspberry Pi\n',
+        description='Active Station for WiFi CSI collection\n\n'
+        'IMPORTANT: Before running this script, please ensure:\n'
+        '1. Your ESP32 is powered on and in Access Point (AP) mode\n'
+        '2. Your computer is connected to the ESP32\'s WiFi network\n'
+        '3. The ESP32 IP is 192.168.4.1 (default for ESP32 in AP mode)\n\n',
         formatter_class=argparse.RawTextHelpFormatter
     )
     
-    parser.add_argument('--target-ssid', type=str, required=True,
-                      help='SSID of the target WiFi network for CSI collection')
-    parser.add_argument('--target-password', type=str, required=True,
-                      help='Password for the target WiFi network')
+    parser.add_argument('--ssid', type=str, default='mywifi_ssid',
+                      help='SSID of the target WiFi network (default: mywifi_ssid)')
+    parser.add_argument('--password', type=str, default='mywifi_pass',
+                      help='Password for the WiFi network (default: mywifi_pass)')
     parser.add_argument('--server-ip', type=str, default='192.168.4.1',
-                      help='IP address of the CSI collection AP (default: 192.168.4.1)')
+                      help='IP address of the ESP32 (default: 192.168.4.1)')
     parser.add_argument('--server-port', type=int, default=80,
-                      help='Port of the CSI collection AP (default: 80)')
+                      help='Port of the ESP32 (default: 80)')
     parser.add_argument('--channel', type=int, default=1,
                       help='WiFi channel (default: 1)')
     parser.add_argument('--interface', type=str, default=None,
-                      help='Network interface (auto-detected if not specified)')
-    parser.add_argument('--interval', type=float, default=0.01,
-                      help='Time between packets in seconds (default: 0.01 = 100 pps)')
-    parser.add_argument('--duration', type=int, default=60,
-                      help='Run duration in seconds (default: 60)')
-    parser.add_argument('--packet-size', type=int, default=64,
-                      help='Size of UDP packets in bytes (default: 64)')
-    parser.add_argument('--no-restore', action='store_true',
-                      help='Do not restore original network connection')
+                      help='Network interface (e.g., en0, wlan0). Auto-detected if not specified')
+    parser.add_argument('--interval', type=float, default=1.0,
+                      help='Time between packets in seconds (default: 1.0)')
+    parser.add_argument('--duration', type=int, default=None,
+                      help='Run duration in seconds (default: run indefinitely)')
     parser.add_argument('--debug', action='store_true',
                       help='Enable debug logging')
     
@@ -745,138 +303,71 @@
     if args.debug:
         logger.setLevel(logging.DEBUG)
     
-    # Validate arguments
-    if args.interval < 0.001:
-        logger.warning("Very small interval may cause system instability")
-    
-    if args.packet_size < 16 or args.packet_size > 1472:
-        logger.warning("Packet size should be between 16-1472 bytes for optimal performance")
-    
-    # Load environment variables
+    # Print connection help
+    print("\n" + "="*70)
+    print(f"Targeting ESP32 at {args.server_ip}:{args.server_port}")
+    print("="*70)
+    
+    if args.interface:
+        print(f"Using network interface: {args.interface}")
+    else:
+        print("Auto-detecting network interface...")
+    
+    print("\nMake sure your computer is connected to the ESP32's WiFi network:")
+    print(f"  SSID:     {args.ssid}")
+    print(f"  Password: {'*' * len(args.password)}")
+    print("\nIf you see many failures (T/E/F), please check:")
+    print("  1. Your computer is connected to the ESP32's WiFi")
+    print("  2. The ESP32 is powered on and in AP mode")
+    print("  3. No firewall is blocking the connection")
+    print("="*70 + "\n")
+    
+    # Load environment variables from .env file if it exists
     load_dotenv()
     
-    # Get credentials from environment if not provided
-    target_ssid = args.target_ssid or os.getenv('TARGET_WIFI_SSID')
-    target_password = args.target_password or os.getenv('TARGET_WIFI_PASSWORD')
-    
-    if not target_ssid or not target_password:
-        logger.error("Target WiFi SSID and password are required")
-        sys.exit(1)
-    
-    print(f"\nTarget Network: {target_ssid}")
-    print(f"Packet Rate: {1/args.interval:.1f} packets/second")
-    print(f"Duration: {args.duration} seconds")
-    print(f"Restore Original: {'No' if args.no_restore else 'Yes'}")
+    # Get SSID and password from arguments, environment variables, or prompt
+    ssid = args.ssid or os.getenv('WIFI_SSID')
+    password = args.password or os.getenv('WIFI_PASSWORD')
+    
+    if not ssid:
+        ssid = input("Enter WiFi SSID: ")
+    if not password:
+        import getpass
+        password = getpass.getpass("Enter WiFi password: ")
     
     # Create and run the active station
     station = ActiveStation(
-        target_ssid=target_ssid,
-        target_password=target_password,
+        ssid=ssid,
+        password=password,
         server_ip=args.server_ip,
         server_port=args.server_port,
         channel=args.channel,
-        interface=args.interface,
-        return_to_original=not args.no_restore
+        interface=args.interface
     )
     
+    # Store debug flag
     station.debug = args.debug
     
-    try:
-        success = station.run(
-            interval=args.interval,
-            duration=args.duration,
-            packet_size=args.packet_size
-        )
-        sys.exit(0 if success else 1)
-        
-    except KeyboardInterrupt:
-        print("\nOperation cancelled by user")
-        sys.exit(1)
-    except Exception as e:
-        logger.error(f"Fatal error: {e}")
-        sys.exit(1)
-=======
-            logger.error(f"Packet send error: {e}")
-            time.sleep(0.001)
-
-    sock.close()
-    logger.info("Packet transmission stopped.")
-
-# -------------------- SERIAL LOGGING --------------------
-def log_serial_data(output_file, duration, skip_serial=False):
-    global csi_counter
-    start_time = time.time()
-    if skip_serial:
-        logger.info("Skipping serial logging (mock mode).")
-        time.sleep(duration)
-        return
-
-    try:
-        with serial.Serial(SERIAL_PORT, SERIAL_BAUD, timeout=0.01) as ser, open(output_file, "w") as f:
-            f.write("timestamp,csi_data\n")
-            while time.time() - start_time < duration and not stop_event.is_set():
-                if ser.in_waiting > 0:
-                    line = ser.readline().decode('utf-8', errors='ignore').strip()
-                    if "CSI_DATA" in line:
-                        csi_counter += 1
-                        timestamp = datetime.now().strftime("%Y-%m-%d %H:%M:%S.%f")
-                        f.write(f"{timestamp},{line}\n")
-                        f.flush()
-                else:
-                    time.sleep(0.001)
-    except Exception as e:
-        logger.error(f"Serial logging error: {e}")
-
-# -------------------- LIVE MONITOR --------------------
-def live_monitor():
-    global packet_counter, csi_counter
-    last_packets = 0
-    last_csi = 0
-    while not stop_event.is_set():
-        time.sleep(MONITOR_INTERVAL)
-        pps = packet_counter - last_packets
-        cps = csi_counter - last_csi
-        logger.info(f"Live: {pps} pkt/s | {cps} CSI/s | Total packets={packet_counter}, CSI={csi_counter}")
-        last_packets, last_csi = packet_counter, csi_counter
-
-# -------------------- MAIN --------------------
-def main():
-    parser = argparse.ArgumentParser()
-    parser.add_argument("--ssid", type=str, default="mywifi_ssid")
-    parser.add_argument("--password", type=str, default="mywifi_pass")
-    parser.add_argument("--output", type=str, default="output.csv")
-    parser.add_argument("--duration", type=int, default=30)
-    parser.add_argument("--rate", type=int, default=MAX_PACKET_RATE)
-    parser.add_argument("--interface", type=str, default=WIFI_INTERFACE)
-    parser.add_argument("--no-serial", action="store_true")
-    args = parser.parse_args()
->>>>>>> 946f7c54
-
-    optimize_wifi(args.interface)
-    gateway_ip = "192.168.4.1"  # or auto-detect gateway
-
-<<<<<<< HEAD
+    station.run(interval=args.interval, duration=args.duration)
+
+
 if __name__ == "__main__":
     main()
-=======
-    # Start threads
-    threads = [
-        threading.Thread(target=send_packets_continuously, args=(gateway_ip, args.rate, stop_event)),
-        threading.Thread(target=log_serial_data, args=(args.output, args.duration, args.no_serial)),
-        threading.Thread(target=live_monitor)
-    ]
-
-    for t in threads: t.start()
-    time.sleep(args.duration)
-    stop_event.set()
-    for t in threads: t.join()
-
-    logger.info("Capture complete.")
-
-if __name__ == "__main__":
-    try:
-        main()
-    except KeyboardInterrupt:
-        stop_event.set()
-        logger.info("Interrupted by user.")
->>>>>>> 946f7c54
+
+# (venv) (base) lab7@lab7-XPS-8940:~/Desktop/wifiSensing/firmware/active_sta_py$ python active_sta.py --ssid mywifi_ssid --password mywifi_pass --debug
+# 2025-07-13 22:39:50,317 - active_sta - DEBUG - Found Linux WiFi interface: wlo1
+
+# ==================================================
+# Starting Active Station
+# Interface: wlo1
+# Connecting to SSID: mywifi_ssid
+# Target AP: 192.168.4.1:80
+# Channel: 1
+# Interval: 1.0 seconds
+# ==================================================
+
+# Error: Connection activation failed: Secrets were required, but not provided.
+# 2025-07-13 22:40:35,695 - active_sta - ERROR - Failed to connect to WiFi: Command '['nmcli', 'device', 'wifi', 'connect', 'mywifi_ssid', 'password', 'mywifi_pass']' returned non-zero exit status 4.
+# 2025-07-13 22:40:35,695 - active_sta - ERROR - Failed to connect to WiFi. Exiting.
+# (venv) (base) lab7@lab7-XPS-8940:~/Desktop/wifiSensing/firmware/active_sta_py$ ^C
+# (venv) (base) lab7@lab7-XPS-8940:~/Desktop/wifiSensing/firmware/active_sta_py$ 
